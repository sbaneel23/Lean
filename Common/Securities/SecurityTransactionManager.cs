--- conflicted
+++ resolved
@@ -252,8 +252,6 @@
             return 0;
         }
 
-<<<<<<< HEAD
-=======
         /// <summary>
         /// Added alias for RemoveOrder - 
         /// </summary>
@@ -263,7 +261,6 @@
             RemoveOrder(orderId);
         }
 
->>>>>>> 6e8ca37f
         /// <summary>
         /// Remove this order from outstanding queue: user is requesting a cancel.
         /// </summary>
